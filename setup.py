--- conflicted
+++ resolved
@@ -32,8 +32,7 @@
 		"dev": [
 			"pytest",
 			"coveralls",
-<<<<<<< HEAD
-			"coverage<5.0",
+			"coverage",
 			"mpmath"],
 		"doc": [
 			"numpydoc",
@@ -44,10 +43,6 @@
 			"poppy",
 			"nbformat",
 			"nbconvert"]},
-=======
-			"coverage",
-			"mpmath"]},
->>>>>>> d2764643
 	zip_safe=False,
 	classifiers=(
 		"Development Status :: 3 - Alpha",
