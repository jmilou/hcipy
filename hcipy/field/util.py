--- conflicted
+++ resolved
@@ -341,10 +341,7 @@
 	new_grid = make_supersampled_grid(grid, oversampling)
 	field = field_generator(new_grid)
 
-<<<<<<< HEAD
 	return subsample_field(field, oversampling, grid, statistic)
-=======
-	return subsample_field(field, oversampling, grid)
 
 def make_uniform_vector_field(field, jones_vector):
 	'''Make an uniform vector field from a scalar field and a jones vector.
@@ -384,5 +381,4 @@
 		scalar_field = field_generator(grid)
 		return Field([ei * scalar_field for ei in jones_vector], grid)
 
-	return func
->>>>>>> 49604bd0
+	return func