import numpy as np
import copy
import warnings

class Grid(object):
	'''A set of points on some coordinate system.

	Parameters
	----------
	coords : CoordsBase
		The actual definition of the coordinate values.
	weights : array_like or None
		The interval size, area, volume or hypervolume of each point, depending on the number of dimensions.
		If this is None (default), the weights will be attempted to be calculated on the fly when needed.
	
	Attributes
	----------
	coords
		The coordinate values for each dimension.
	'''

	_coordinate_system = 'none'
	_coordinate_system_transformations = {}
	
	def __init__(self, coords, weights=None):
		self.coords = coords
		self.weights = weights
	
	def copy(self):
		'''Create a copy.
		'''
		return copy.deepcopy(self)
	
	def subset(self, criterium):
		'''Construct a subset of the current sampling, based on `criterium`.

		Parameters
		----------
		criterium : function or array_like
			The criterium used to select points. A function will be evaluated for every point. 
			Otherwise, this must be a boolean array of integer array, used for slicing the points.
		
		Returns
		-------
		Grid
			A new grid with UnstructuredCoords that includes only the points for which the criterium 
			was true.
		'''
		from .coordinates import UnstructuredCoords
		
		if hasattr(criterium, '__call__'):
			indices = criterium(self) != 0
		else:
			indices = criterium
		new_coords = [c[indices] for c in self.coords]
		new_weights = self.weights[indices]
		return self.__class__(UnstructuredCoords(new_coords), new_weights)
	
	@property
	def ndim(self):
		'''The number of dimensions.
		'''
		return len(self.coords)
	
	@property
	def size(self):
		'''The number of points in this grid.
		'''
		return self.coords.size
<<<<<<< HEAD
	
	def __len__(self):
		'''The number of points in this grid.
		'''
		return self.size
	
=======

>>>>>>> 03f1e7e3
	@property
	def dims(self):
		'''The number of elements in each dimension for a separated grid.

		Raises
		------
		ValueError
			If the grid is not separated.
		'''
		if not self.is_separated:
			raise ValueError('A non-separated grid does not have dims.')
		return self.coords.dims
	
	@property
	def shape(self):
		'''The shape of a reshaped ``numpy.ndarray`` using this grid.

		Raises
		------
		ValueError
			If the grid is not separated.
		'''
		if not self.is_separated:
			raise ValueError('A non-separated grid does not have a shape.')
		return self.coords.shape

	@property
	def delta(self):
		'''The spacing between points in regularly-spaced grid.

		Raises
		------
		ValueError
			If the grid is not regular.
		'''
		if not self.is_regular:
			raise ValueError('A non-regular grid does not have a delta.')
		return self.coords.delta
	
	@property
	def zero(self):
		'''The zero point of a regularly-spaced grid.

		Raises
		------
		ValueError
			If the grid is not regular.
		'''
		if not self.is_regular:
			raise ValueError('A non-regular grid does not have a zero.')
		return self.coords.zero
	
	@property
	def separated_coords(self):
		'''A list of coordinates for each dimension in a separated grid.

		Raises
		------
		ValueError
			If the grid is not separated.
		'''
		if not self.is_separated:
			raise ValueError('A non-separated grid does not have separated coordinates.')
		return self.coords.separated_coords
	
	@property
	def regular_coords(self):
		'''The tuple (delta, dims, zero) for a regularly-spaced grid.

		Raises
		------
		ValueError
			If the grid is not regular.
		'''
		if not self.is_regular:
			raise ValueError('A non-regular grid does not have regular coordinates.')
		return self.coords.regular_coords
	
	@property
	def weights(self):
		'''The interval size, area, volume or hypervolume of each point, depending on the number of dimensions.

		The weights are attempted to be calculated on the fly if not set. If this fails, a warning is emitted and all points will be given an equal weight of one. 
		'''
		if self._weights is None:
			self._weights = self.__class__._get_automatic_weights(self.coords)

			if self._weights is None:
				self._weights = 1
				warnings.warn('No automatic weights could be calculated for this grid.', stacklevel=2)
		
		if np.isscalar(self._weights):
			return np.ones(self.size) * self._weights
		else:
			return self._weights
	
	@weights.setter
	def weights(self, weights):
		self._weights = weights
	
	@property
	def points(self):
		'''A list of points of this grid.

		This can be used for easier iteration::
		
			for p in grid.points:
				print(p)
		'''
		return np.array(self.coords).T
	
	@property
	def is_separated(self):
		'''True if the grid is separated, False otherwise.
		'''
		return self.coords.is_separated

	@property
	def is_regular(self):
		'''True if the grid is regularly-spaced, False otherwise.
		'''
		return self.coords.is_regular
	
	@property
	def is_unstructured(self):
		'''True if the grid is unstructured, False otherwise.
		'''
		return self.coords.is_unstructured
	
	def is_(self, system):
		'''Check if the coordinate system is `system`.

		Parameters
		----------
		system : str
			The name of the coordinate system to check for.

		Returns
		-------
		bool
			If the coordinate system of the grid is equal to `system`.
		'''
		return system == self._coordinate_system

	def as_(self, system):
		'''Convert the grid to the new coordinate system `system`.

		If the grid is already in the right coordinate system, this function doesn't do anything.

		Parameters
		----------
		system : str
			The name of the coordinate system to check for.

		Returns
		-------
		Grid
			A new :class:`Grid` in the required coordinate system.
		
		Raises
		------
		ValueError
			If the conversion to the coordinate system `system` isn't known.
		'''
		if self.is_(system):
			return self
		else:
			return Grid._coordinate_system_transformations[self._coordinate_system][system](self)
	
	@staticmethod
	def _add_coordinate_system_transformation(source, dest, func):
		if source in Grid._coordinate_system_transformations:
			Grid._coordinate_system_transformations[source][dest] = func
		else:
			Grid._coordinate_system_transformations[source] = {dest: func}
	
	def __getitem__(self, i):
		'''The `i`-th point in this grid.
		'''
		return self.points[i]

	def scale(self, scale):
		'''Scale the grid in-place.

		Parameters
		----------
		scale : array_like
			The factor with which to scale the grid.
		
		Returns
		-------
		Grid
			Itself to allow for chaining these transformations.
		'''
		raise NotImplementedError()
	
	def scaled(self, scale):
		'''A scaled copy of this grid.

		Parameters
		----------
		scale : array_like
			The factor with which to scale the grid.
		
		Returns
		-------
		Grid
			The scaled grid.
		'''
		grid = self.copy()
		grid.scale(scale)
		return grid
	
	def shift(self, shift):
		'''Shift the grid in-place.

		Parameters
		----------
		shift : array_like
			The amount with which to shift the grid.
		
		Returns
		-------
		Grid
			Itself to allow for chaining these transformations.
		'''
		raise NotImplementedError()
	
	def shifted(self, shift):
		'''A shifted copy of this grid.

		Parameters
		----------
		shift : array_like
			The amount with which to shift the grid.
		
		Returns
		-------
		Grid
			The scaled grid.
		'''
		grid = self.copy()
		grid.shift(shift)
		return grid
	
	def rotate(self, angle, axis=None):
		'''Rotate the grid in-place.

		Parameters
		----------
		angle : scalar
			The angle in radians.
		axis : ndarray or None
			The axis of rotation. For two-dimensional grids, it is ignored. For
			three-dimensional grids it is required.
		
		Returns
		-------
		Grid
			Itself to allow for chaining these transformations.
		'''
		raise NotImplementedError()
	
	def rotated(self, angle, axis=None):
		'''A rotated copy of this grid.

		Parameters
		----------
		angle : scalar
			The angle in radians.
		axis : ndarray or None
			The axis of rotation. For two-dimensional grids, it is ignored. For
			three-dimensional grids it is required.
		
		Returns
		-------
		Grid
			The rotated grid.
		'''
		grid = self.copy()
		grid.rotate(angle, axis)
		return grid

	def reverse(self):
		'''Reverse the order of the points in-place.

		Returns
		-------
		Grid
			Itself to allow for chaining these transformations.
		'''
		self.coords.reverse()
		return self

	def reversed(self):
		'''Make a copy of the grid with the order of the points reversed.

		Returns
		-------
		Grid
			The reversed grid.
		'''
		grid = self.copy()
		grid.reverse()
		return grid
	
	@staticmethod
	def _get_automatic_weights(coords):
		raise NotImplementedError()
	
	def __str__(self):
		return str(self.__class__.__name__) + '(' + str(self.coords.__class__.__name__) + ')'

	def closest_to(self, p):
		'''Get the index of the point closest to point `p`.

		Point `p` is assumed to have the same coordinate system as the grid itself.

		Parameters
		----------
		p : array_like
			The point at which to search for.
		
		Returns
		-------
		int
			The index of the closest point.
		'''
		rel_points = self.points - np.array(p) * np.ones(self.ndim)
		return np.argmin(np.sum(rel_points**2, axis=-1))
	
	def zeros(self, tensor_shape=None, dtype=None):
		'''Create a field of zeros from this `Grid`.

		Parameters
		----------
		tensor_shape : array_like or None
			The shape of the tensors in the to be created field. If this is None, 
			a scalar field will be created.
		dtype : data-type
			The numpy data-type with which to create the field.
		
		Returns
		-------
		Field
			A zeros field.
		'''
		from .field import Field

		if tensor_shape is None:
			shape = [self.size]
		else:
			shape = np.concatenate((self.size, tensor_shape))

		return Field(np.zeros(shape, dtype), self)
	
	def ones(self, tensor_shape=None, dtype=None):
		'''Create a field of ones from this `Grid`.

		Parameters
		----------
		tensor_shape : array_like or None
			The shape of the tensors in the to be created field. If this is None, 
			a scalar field will be created.
		dtype : data-type
			The numpy data-type with which to create the field.
		
		Returns
		-------
		Field
			A ones field.
		'''
		from .field import Field

		if tensor_shape is None:
			shape = [self.size]
		else:
			shape = np.concatenate((self.size, tensor_shape))

		return Field(np.ones(shape, dtype=dtype), self)

	def empty(self, tensor_shape=None, dtype=None):
		'''Create an empty Field from this `Grid`.

		Parameters
		----------
		tensor_shape : array_like or None
			The shape of the tensors in the to be created field. If this is None, 
			a scalar field will be created.
		dtype : data-type
			The numpy data-type with which to create the field.
		
		Returns
		-------
		Field
			A empty field.
		'''
		from .field import Field

		if tensor_shape is None:
			shape = [self.size]
		else:
			shape = np.concatenate((self.size, tensor_shape))

		return Field(np.empty(shape, dtype=dtype), self)<|MERGE_RESOLUTION|>--- conflicted
+++ resolved
@@ -67,16 +67,12 @@
 		'''The number of points in this grid.
 		'''
 		return self.coords.size
-<<<<<<< HEAD
 	
 	def __len__(self):
 		'''The number of points in this grid.
 		'''
 		return self.size
-	
-=======
-
->>>>>>> 03f1e7e3
+
 	@property
 	def dims(self):
 		'''The number of elements in each dimension for a separated grid.
