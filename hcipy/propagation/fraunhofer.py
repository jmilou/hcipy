import numpy as np

from ..optics import Wavefront, AgnosticOpticalElement, make_agnostic_forward, make_agnostic_backward
from ..field import Field
from ..fourier import make_fourier_transform

class FraunhoferPropagator(AgnosticOpticalElement):
	'''A monochromatic perfect lens propagator.

		This implements the propagation of a wavefront through a perfect lens. The wavefront
		is assumed to be exactly in the front focal plane of the lens and is propagated to the
		back focal plane. The implementation follows [Goodman2005]_.

		.. [Goodman2005] Goodman, J.W., 2005 Introduction to Fourier optics. Roberts and Company Publishers.

		Parameters
		----------
		input_grid : Grid
			The grid on which the incoming wavefront is defined.
		output_grid : Grid
			The grid on which the outgoing wavefront is to be evaluated.
		wavelength : scalar
			The wavelength of the wavefront.
		focal_length : scalar
			The focal length of the lens system.
	'''
	def __init__(self, input_grid, output_grid, focal_length=1):
		self._input_grid = input_grid
		self._output_grid = output_grid
		self._focal_length = focal_length

		AgnosticOpticalElement.__init__(self, grid_dependent=True, wavelength_dependent=True)

	def make_instance(self, instance_data, input_grid, output_grid, wavelength):
		focal_length = self.evaluate_parameter(self.focal_length, input_grid, output_grid, wavelength)

		instance_data.uv_grid = output_grid.scaled(2 * np.pi / (focal_length * wavelength))
		instance_data.fourier_transform = make_fourier_transform(input_grid, instance_data.uv_grid)

		instance_data.norm_factor = 1 / (1j * focal_length * wavelength)

	@property
	def focal_length(self):
		return self._focal_length

	@focal_length.setter
	def focal_length(self, focal_length):
		self._focal_length = focal_length

		self.clear_cache()

	def get_input_grid(self, output_grid, wavelength):
<<<<<<< HEAD
		return self.input_grid

=======
		return self._input_grid
	
>>>>>>> 26e962d6
	def get_output_grid(self, input_grid, wavelength):
		return self._output_grid

	@make_agnostic_forward
	def forward(self, instance_data, wavefront):
		'''Propagate a wavefront forward through the lens.

		Parameters
		----------
		wavefront : Wavefront
			The incoming wavefront.

		Returns
		-------
		Wavefront
			The wavefront after the propagation.
		'''
		U_new = instance_data.fourier_transform.forward(wavefront.electric_field) * instance_data.norm_factor
		return Wavefront(Field(U_new, instance_data.output_grid), wavefront.wavelength, wavefront.input_stokes_vector)

	@make_agnostic_backward
	def backward(self, instance_data, wavefront):
		'''Propagate a wavefront backward through the lens.

		Parameters
		----------
		wavefront : Wavefront
			The incoming wavefront.

		Returns
		-------
		Wavefront
			The wavefront after the propagation.
		'''
		U_new = instance_data.fourier_transform.backward(wavefront.electric_field) / instance_data.norm_factor
		return Wavefront(Field(U_new, instance_data.input_grid), wavefront.wavelength, wavefront.input_stokes_vector)<|MERGE_RESOLUTION|>--- conflicted
+++ resolved
@@ -50,13 +50,8 @@
 		self.clear_cache()
 
 	def get_input_grid(self, output_grid, wavelength):
-<<<<<<< HEAD
-		return self.input_grid
+		return self._input_grid
 
-=======
-		return self._input_grid
-	
->>>>>>> 26e962d6
 	def get_output_grid(self, input_grid, wavelength):
 		return self._output_grid
 
