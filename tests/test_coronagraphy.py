--- conflicted
+++ resolved
@@ -69,7 +69,6 @@
 
 			assert abs(transmission - transmission_theoretical) < 0.01
 
-<<<<<<< HEAD
 def test_app_keller():
 	pupil_grid = make_pupil_grid(256)
 	focal_grid = make_focal_grid(pupil_grid, 4, 32)
@@ -93,7 +92,7 @@
 
 	assert img.intensity.max() / img_ref.intensity.max() > 0.92 # Strehl
 	assert np.mean(img.intensity * mask) / np.mean(mask) < 1.5e-8 # contrast
-=======
+
 def test_perfect_coronagraph():
 	pupil_grid = make_pupil_grid(256)
 	aperture = circular_aperture(1)(pupil_grid)
@@ -120,5 +119,4 @@
 		
 		# Do a linear fit on the log-log data to get the power-law coefficient
 		beta = ((x * y).sum() - x.sum() * y.sum() / n) / ((x * x).sum() - x.sum()**2 / n)
-		assert np.abs(beta - order) / order < 1e-3
->>>>>>> ea054ebf
+		assert np.abs(beta - order) / order < 1e-3